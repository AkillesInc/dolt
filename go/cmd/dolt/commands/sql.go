// Copyright 2019-2020 Liquidata, Inc.
//
// Licensed under the Apache License, Version 2.0 (the "License");
// you may not use this file except in compliance with the License.
// You may obtain a copy of the License at
//
//     http://www.apache.org/licenses/LICENSE-2.0
//
// Unless required by applicable law or agreed to in writing, software
// distributed under the License is distributed on an "AS IS" BASIS,
// WITHOUT WARRANTIES OR CONDITIONS OF ANY KIND, either express or implied.
// See the License for the specific language governing permissions and
// limitations under the License.

package commands

import (
	"context"
	"fmt"
	"io"
	"os"
	"path/filepath"
	"runtime"
	"strconv"
	"strings"
	"time"

	"github.com/abiosoft/readline"
	sqle "github.com/dolthub/go-mysql-server"
	"github.com/dolthub/go-mysql-server/auth"
	"github.com/dolthub/go-mysql-server/sql"
	"github.com/dolthub/go-mysql-server/sql/analyzer"
	"github.com/dolthub/go-mysql-server/sql/expression"
	"github.com/dolthub/go-mysql-server/sql/information_schema"
	"github.com/dolthub/go-mysql-server/sql/parse"
	"github.com/dolthub/go-mysql-server/sql/plan"
	"github.com/dolthub/vitess/go/vt/sqlparser"
	"github.com/dolthub/vitess/go/vt/vterrors"
	"github.com/fatih/color"
	"github.com/flynn-archive/go-shlex"
	"github.com/liquidata-inc/ishell"
	"gopkg.in/src-d/go-errors.v1"

	"github.com/dolthub/dolt/go/cmd/dolt/cli"
	"github.com/dolthub/dolt/go/cmd/dolt/errhand"
	eventsapi "github.com/dolthub/dolt/go/gen/proto/dolt/services/eventsapi/v1alpha1"
	"github.com/dolthub/dolt/go/libraries/doltcore/doltdb"
	"github.com/dolthub/dolt/go/libraries/doltcore/env"
	"github.com/dolthub/dolt/go/libraries/doltcore/schema"
	dsqle "github.com/dolthub/dolt/go/libraries/doltcore/sqle"
	"github.com/dolthub/dolt/go/libraries/doltcore/sqle/dfunctions"
	"github.com/dolthub/dolt/go/libraries/utils/argparser"
	"github.com/dolthub/dolt/go/libraries/utils/filesys"
	"github.com/dolthub/dolt/go/libraries/utils/iohelp"
	"github.com/dolthub/dolt/go/libraries/utils/osutil"
	pipeline2 "github.com/dolthub/dolt/go/libraries/utils/pipeline"
	"github.com/dolthub/dolt/go/store/types"
)

var sqlDocs = cli.CommandDocumentationContent{
	ShortDesc: "Runs a SQL query",
	LongDesc: `Runs a SQL query you specify. With no arguments, begins an interactive shell to run queries and view the results. With the {{.EmphasisLeft}}-q{{.EmphasisRight}} option, runs the given query and prints any results, then exits. If a commit is specified then only read queries are supported, and will run against the data at the specified commit.

By default, {{.EmphasisLeft}}-q{{.EmphasisRight}} executes a single statement. To execute multiple SQL statements separated by semicolons, use {{.EmphasisLeft}}-b{{.EmphasisRight}} to enable batch mode. Queries can be saved with {{.EmphasisLeft}}-s{{.EmphasisRight}}. Alternatively {{.EmphasisLeft}}-x{{.EmphasisRight}} can be used to execute a saved query by name. Pipe SQL statements to dolt sql (no {{.EmphasisLeft}}-q{{.EmphasisRight}}) to execute a SQL import or update script. 

By default this command uses the dolt data repository in the current working directory as the one and only database. Running with {{.EmphasisLeft}}--multi-db-dir <directory>{{.EmphasisRight}} uses each of the subdirectories of the supplied directory (each subdirectory must be a valid dolt data repository) as databases. Subdirectories starting with '.' are ignored. Known limitations: 
	- No support for creating indexes 
	- No support for foreign keys 
	- No support for column constraints besides NOT NULL 
	- No support for default values 
	- Joins can only use indexes for two table joins. Three or more tables in a join query will use a non-indexed join, which is very slow.`,

	Synopsis: []string{
		"[--multi-db-dir {{.LessThan}}directory{{.GreaterThan}}] [-r {{.LessThan}}result format{{.GreaterThan}}]",
		"-q {{.LessThan}}query;query{{.GreaterThan}} [-r {{.LessThan}}result format{{.GreaterThan}}] -s {{.LessThan}}name{{.GreaterThan}} -m {{.LessThan}}message{{.GreaterThan}} [-b] [{{.LessThan}}commit{{.GreaterThan}}]",
		"-q {{.LessThan}}query;query{{.GreaterThan}} --multi-db-dir {{.LessThan}}directory{{.GreaterThan}} [-r {{.LessThan}}result format{{.GreaterThan}}] [-b]",
		"-x {{.LessThan}}name{{.GreaterThan}} [{{.LessThan}}commit{{.GreaterThan}}]",
		"--list-saved",
	},
}

const (
	QueryFlag      = "query"
	FormatFlag     = "result-format"
	saveFlag       = "save"
	executeFlag    = "execute"
	listSavedFlag  = "list-saved"
	messageFlag    = "message"
	BatchFlag      = "batch"
	multiDBDirFlag = "multi-db-dir"
	welcomeMsg     = `# Welcome to the DoltSQL shell.
# Statements must be terminated with ';'.
# "exit" or "quit" (or Ctrl-D) to exit.`
)

type SqlCmd struct {
	VersionStr string
}

// Name is returns the name of the Dolt cli command. This is what is used on the command line to invoke the command
func (cmd SqlCmd) Name() string {
	return "sql"
}

// Description returns a description of the command
func (cmd SqlCmd) Description() string {
	return "Run a SQL query against tables in repository."
}

// CreateMarkdown creates a markdown file containing the helptext for the command at the given path
func (cmd SqlCmd) CreateMarkdown(fs filesys.Filesys, path, commandStr string) error {
	ap := cmd.createArgParser()
	return CreateMarkdown(fs, path, cli.GetCommandDocumentation(commandStr, sqlDocs, ap))
}

func (cmd SqlCmd) createArgParser() *argparser.ArgParser {
	ap := argparser.NewArgParser()
	ap.ArgListHelp = append(ap.ArgListHelp, [2]string{"commit", "Commit to run read only queries against."})
	ap.SupportsString(QueryFlag, "q", "SQL query to run", "Runs a single query and exits")
	ap.SupportsString(FormatFlag, "r", "result output format", "How to format result output. Valid values are tabular, csv, json. Defaults to tabular. ")
	ap.SupportsString(saveFlag, "s", "saved query name", "Used with --query, save the query to the query catalog with the name provided. Saved queries can be examined in the dolt_query_catalog system table.")
	ap.SupportsString(executeFlag, "x", "saved query name", "Executes a saved query with the given name")
	ap.SupportsFlag(listSavedFlag, "l", "Lists all saved queries")
	ap.SupportsString(messageFlag, "m", "saved query description", "Used with --query and --save, saves the query with the descriptive message given. See also --name")
	ap.SupportsFlag(BatchFlag, "b", "batch mode, to run more than one query with --query, separated by ';'. Piping input to sql with no arguments also uses batch mode")
	ap.SupportsString(multiDBDirFlag, "", "directory", "Defines a directory whose subdirectories should all be dolt data repositories accessible as independent databases within ")
	return ap
}

// EventType returns the type of the event to log
func (cmd SqlCmd) EventType() eventsapi.ClientEventType {
	return eventsapi.ClientEventType_SQL
}

// RequiresRepo indicates that this command does not have to be run from within a dolt data repository directory.
// In this case it is because this command supports the multiDBDirFlag which can pass in a directory.  In the event that
// that parameter is not provided there is additional error handling within this command to make sure that this was in
// fact run from within a dolt data repository directory.
func (cmd SqlCmd) RequiresRepo() bool {
	return false
}

// Exec executes the command
func (cmd SqlCmd) Exec(ctx context.Context, commandStr string, args []string, dEnv *env.DoltEnv) int {
	ap := cmd.createArgParser()
	help, usage := cli.HelpAndUsagePrinters(cli.GetCommandDocumentation(commandStr, sqlDocs, ap))

	apr := cli.ParseArgs(ap, args, help)
	err := validateSqlArgs(apr)
	if err != nil {
		return HandleVErrAndExitCode(errhand.VerboseErrorFromError(err), usage)
	}

	args = apr.Args()

	var verr errhand.VerboseError
	format := formatTabular
	if formatSr, ok := apr.GetValue(FormatFlag); ok {
		format, verr = getFormat(formatSr)
		if verr != nil {
			return HandleVErrAndExitCode(errhand.VerboseErrorFromError(verr), usage)
		}
	}

	dsess := dsqle.DefaultDoltSession()

	var mrEnv env.MultiRepoEnv
	var initialRoots map[string]*doltdb.RootValue
	var readOnly = false
	if multiDir, ok := apr.GetValue(multiDBDirFlag); !ok {
		if !cli.CheckEnvIsValid(dEnv) {
			return 2
		}

		mrEnv = env.DoltEnvAsMultiEnv(dEnv)

		if apr.NArg() > 0 {
			cs, err := parseCommitSpec(dEnv, apr)

			if err != nil {
				return HandleVErrAndExitCode(errhand.BuildDError("Invalid commit %s", apr.Arg(0)).SetPrintUsage().Build(), usage)
			}

			cm, err := dEnv.DoltDB.Resolve(ctx, cs, dEnv.RepoState.CWBHeadRef())

			if err != nil {
				return HandleVErrAndExitCode(errhand.BuildDError("Invalid commit %s", apr.Arg(0)).SetPrintUsage().Build(), usage)
			}

			root, err := cm.GetRootValue()

			if err != nil {
				return HandleVErrAndExitCode(errhand.BuildDError("Invalid commit %s", apr.Arg(0)).SetPrintUsage().Build(), usage)
			}

			for dbname := range mrEnv {
				initialRoots = map[string]*doltdb.RootValue{dbname: root}
			}

			readOnly = true
		} else {
			initialRoots, err = mrEnv.GetWorkingRoots(ctx)

			if err != nil {
				return HandleVErrAndExitCode(errhand.VerboseErrorFromError(err), usage)
			}
		}

		dsess.Username = *dEnv.Config.GetStringOrDefault(env.UserNameKey, "")
		dsess.Email = *dEnv.Config.GetStringOrDefault(env.UserEmailKey, "")
	} else {
		if apr.NArg() > 0 {
			return HandleVErrAndExitCode(errhand.BuildDError("Specifying a commit is not compatible with the --multi-db-dir flag.").SetPrintUsage().Build(), usage)
		}

		mrEnv, err = env.LoadMultiEnvFromDir(ctx, env.GetCurrentUserHomeDir, dEnv.FS, multiDir, cmd.VersionStr)

		if err != nil {
			return HandleVErrAndExitCode(errhand.VerboseErrorFromError(err), usage)
		}

		initialRoots, err = mrEnv.GetWorkingRoots(ctx)

		if err != nil {
			return HandleVErrAndExitCode(errhand.VerboseErrorFromError(err), usage)
		}
	}

	sqlCtx := sql.NewContext(ctx,
		sql.WithSession(dsess),
		sql.WithIndexRegistry(sql.NewIndexRegistry()),
		sql.WithViewRegistry(sql.NewViewRegistry()))
	sqlCtx.Set(sqlCtx, sql.AutoCommitSessionVar, sql.Boolean, true)

	roots := make(map[string]*doltdb.RootValue)

	var name string
	var root *doltdb.RootValue
	for name, root = range initialRoots {
		roots[name] = root
	}

	var currentDB string
	if len(initialRoots) == 1 {
		sqlCtx.SetCurrentDatabase(name)
		currentDB = name
	}

	if err != nil {
		return HandleVErrAndExitCode(err.(errhand.VerboseError), usage)
	}

	if query, queryOK := apr.GetValue(QueryFlag); queryOK {
		batchMode := apr.Contains(BatchFlag)

		if batchMode {
			batchInput := strings.NewReader(query)
			roots, verr = execBatch(sqlCtx, readOnly, mrEnv, roots, batchInput, format)
		} else {
			roots, verr = execQuery(sqlCtx, readOnly, mrEnv, roots, query, format)

			if verr != nil {
				return HandleVErrAndExitCode(verr, usage)
			}

			saveName := apr.GetValueOrDefault(saveFlag, "")

			if saveName != "" {
				saveMessage := apr.GetValueOrDefault(messageFlag, "")
				roots[currentDB], verr = saveQuery(ctx, roots[currentDB], dEnv, query, saveName, saveMessage)
			}
		}
	} else if savedQueryName, exOk := apr.GetValue(executeFlag); exOk {
		sq, err := dsqle.RetrieveFromQueryCatalog(ctx, roots[currentDB], savedQueryName)

		if err != nil {
			return HandleVErrAndExitCode(errhand.VerboseErrorFromError(err), usage)
		}

		cli.PrintErrf("Executing saved query '%s':\n%s\n", savedQueryName, sq.Query)
		roots, verr = execQuery(sqlCtx, readOnly, mrEnv, roots, sq.Query, format)
	} else if apr.Contains(listSavedFlag) {
		hasQC, err := roots[currentDB].HasTable(ctx, doltdb.DoltQueryCatalogTableName)

		if err != nil {
			verr := errhand.BuildDError("error: Failed to read from repository.").AddCause(err).Build()
			return HandleVErrAndExitCode(verr, usage)
		}

		if !hasQC {
			return 0
		}

		query := "SELECT * FROM " + doltdb.DoltQueryCatalogTableName
		_, verr = execQuery(sqlCtx, readOnly, mrEnv, roots, query, format)
	} else {
		// Run in either batch mode for piped input, or shell mode for interactive
		runInBatchMode := true
		fi, err := os.Stdin.Stat()

		if err != nil {
			if !osutil.IsWindows {
				return HandleVErrAndExitCode(errhand.BuildDError("Couldn't stat STDIN. This is a bug.").Build(), usage)
			}
		} else {
			runInBatchMode = fi.Mode()&os.ModeCharDevice == 0
		}

		if runInBatchMode {
			roots, verr = execBatch(sqlCtx, readOnly, mrEnv, roots, os.Stdin, format)
		} else {
			roots, verr = execShell(sqlCtx, readOnly, mrEnv, roots, format)
		}
	}

	if verr != nil {
		return HandleVErrAndExitCode(verr, usage)
	}

	// If the SQL session wrote a new root value, update the working set with it
	for name, origRoot := range initialRoots {
		root := roots[name]
		if origRoot != root {
			currEnv := mrEnv[name]
			verr = UpdateWorkingWithVErr(currEnv, root)
		}
	}

	return HandleVErrAndExitCode(verr, usage)
}

func execShell(sqlCtx *sql.Context, readOnly bool, mrEnv env.MultiRepoEnv, roots map[string]*doltdb.RootValue, format resultFormat) (map[string]*doltdb.RootValue, errhand.VerboseError) {
	dbs := CollectDBs(mrEnv, newDatabase)
	se, err := newSqlEngine(sqlCtx, readOnly, mrEnv, roots, format, dbs...)
	if err != nil {
		return nil, errhand.VerboseErrorFromError(err)
	}

	err = runShell(sqlCtx, se, mrEnv)
	if err != nil {
		return nil, errhand.BuildDError("unable to start shell").AddCause(err).Build()
	}

	newRoots, err := se.getRoots(sqlCtx)
	if err != nil {
		return nil, errhand.BuildDError("failed to get roots").AddCause(err).Build()
	}

	return newRoots, nil
}

func execBatch(sqlCtx *sql.Context, readOnly bool, mrEnv env.MultiRepoEnv, roots map[string]*doltdb.RootValue, batchInput io.Reader, format resultFormat) (map[string]*doltdb.RootValue, errhand.VerboseError) {
	dbs := CollectDBs(mrEnv, newBatchedDatabase)
	se, err := newSqlEngine(sqlCtx, readOnly, mrEnv, roots, format, dbs...)
	if err != nil {
		return nil, errhand.VerboseErrorFromError(err)
	}

	err = runBatchMode(sqlCtx, se, batchInput)
	if err != nil {
		return nil, errhand.BuildDError("Error processing batch").Build()
	}

	newRoots, err := se.getRoots(sqlCtx)
	if err != nil {
		return nil, errhand.BuildDError("failed to get roots").AddCause(err).Build()
	}

	return newRoots, nil
}

type createDBFunc func(name string, dEnv *env.DoltEnv) dsqle.Database

func newDatabase(name string, dEnv *env.DoltEnv) dsqle.Database {
	return dsqle.NewDatabase(name, dEnv.DoltDB, dEnv.RepoState, dEnv.RepoStateWriter())
}

func newBatchedDatabase(name string, dEnv *env.DoltEnv) dsqle.Database {
	return dsqle.NewBatchedDatabase(name, dEnv.DoltDB, dEnv.RepoState, dEnv.RepoStateWriter())
}

func execQuery(sqlCtx *sql.Context, readOnly bool, mrEnv env.MultiRepoEnv, roots map[string]*doltdb.RootValue, query string, format resultFormat) (newRoot map[string]*doltdb.RootValue, verr errhand.VerboseError) {
	dbs := CollectDBs(mrEnv, newDatabase)
	se, err := newSqlEngine(sqlCtx, readOnly, mrEnv, roots, format, dbs...)
	if err != nil {
		return nil, errhand.VerboseErrorFromError(err)
	}

	sqlSch, rowIter, err := processQuery(sqlCtx, query, se)
	if err != nil {
		verr := formatQueryError("", err)
		return nil, verr
	}

	if rowIter != nil {
		err = PrettyPrintResults(sqlCtx, se.resultFormat, sqlSch, rowIter)
		if err != nil {
			return nil, errhand.VerboseErrorFromError(err)
		}
	}

	newRoots, err := se.getRoots(sqlCtx)
	if err != nil {
		return nil, errhand.BuildDError("failed to get roots").AddCause(err).Build()
	}

	return newRoots, nil
}

// CollectDBs takes a MultiRepoEnv and creates Database objects from each environment and returns a slice of these
// objects.
func CollectDBs(mrEnv env.MultiRepoEnv, createDB createDBFunc) []dsqle.Database {
	dbs := make([]dsqle.Database, 0, len(mrEnv))
	_ = mrEnv.Iter(func(name string, dEnv *env.DoltEnv) (stop bool, err error) {
		db := createDB(name, dEnv)
		dbs = append(dbs, db)
		return false, nil
	})

	return dbs
}

func formatQueryError(message string, err error) errhand.VerboseError {
	const (
		maxStatementLen     = 128
		maxPosWhenTruncated = 64
	)

	if se, ok := vterrors.AsSyntaxError(err); ok {
		verrBuilder := errhand.BuildDError("Error parsing SQL")
		verrBuilder.AddDetails(se.Message)

		statement := se.Statement
		position := se.Position

		prevLines := ""
		for {
			idxNewline := strings.IndexRune(statement, '\n')

			if idxNewline == -1 {
				break
			} else if idxNewline < position {
				position -= idxNewline + 1
				prevLines += statement[:idxNewline+1]
				statement = statement[idxNewline+1:]
			} else {
				statement = statement[:idxNewline]
				break
			}
		}

		if len(statement) > maxStatementLen {
			if position > maxPosWhenTruncated {
				statement = statement[position-maxPosWhenTruncated:]
				position = maxPosWhenTruncated
			}

			if len(statement) > maxStatementLen {
				statement = statement[:maxStatementLen]
			}
		}

		verrBuilder.AddDetails(prevLines + statement)

		marker := make([]rune, position+1)
		for i := 0; i < position; i++ {
			marker[i] = ' '
		}

		marker[position] = '^'
		verrBuilder.AddDetails(string(marker))

		return verrBuilder.Build()
	} else {
		if len(message) > 0 {
			err = fmt.Errorf("%s: %s", message, err.Error())
		}
		return errhand.VerboseErrorFromError(err)
	}
}

func getFormat(format string) (resultFormat, errhand.VerboseError) {
	switch strings.ToLower(format) {
	case "tabular":
		return formatTabular, nil
	case "csv":
		return formatCsv, nil
	case "json":
		return formatJson, nil
	case "null":
		return formatNull, nil
	default:
		return formatTabular, errhand.BuildDError("Invalid argument for --result-format. Valid values are tabular, csv, json").Build()
	}
}

func validateSqlArgs(apr *argparser.ArgParseResults) error {
	_, query := apr.GetValue(QueryFlag)
	_, save := apr.GetValue(saveFlag)
	_, msg := apr.GetValue(messageFlag)
	_, batch := apr.GetValue(BatchFlag)
	_, list := apr.GetValue(listSavedFlag)
	_, execute := apr.GetValue(executeFlag)
	_, multiDB := apr.GetValue(multiDBDirFlag)

	if len(apr.Args()) > 0 && !query {
		return errhand.BuildDError("Invalid Argument: use --query or -q to pass inline SQL queries").Build()
	}

	if execute {
		if list {
			return errhand.BuildDError("Invalid Argument: --execute|-x is not compatible with --list-saved").Build()
		} else if query {
			return errhand.BuildDError("Invalid Argument: --execute|-x is not compatible with --query|-q").Build()
		} else if msg {
			return errhand.BuildDError("Invalid Argument: --execute|-x is not compatible with --message|-m").Build()
		} else if save {
			return errhand.BuildDError("Invalid Argument: --execute|-x is not compatible with --save|-s").Build()
		} else if multiDB {
			return errhand.BuildDError("Invalid Argument: --execute|-x is not compatible with --multi-db-dir").Build()
		}
	}

	if list {
		if execute {
			return errhand.BuildDError("Invalid Argument: --list-saved is not compatible with --executed|x").Build()
		} else if query {
			return errhand.BuildDError("Invalid Argument: --list-saved is not compatible with --query|-q").Build()
		} else if msg {
			return errhand.BuildDError("Invalid Argument: --list-saved is not compatible with --message|-m").Build()
		} else if save {
			return errhand.BuildDError("Invalid Argument: --list-saved is not compatible with --save|-s").Build()
		} else if multiDB {
			return errhand.BuildDError("Invalid Argument: --execute|-x is not compatible with --multi-db-dir").Build()
		}
	}

	if save && multiDB {
		return errhand.BuildDError("Invalid Argument: --multi-db-dir queries cannot be saved").Build()
	}

	if batch {
		if !query {
			return errhand.BuildDError("Invalid Argument: --batch|-b must be used with --query|-q").Build()
		}
		if save || msg {
			return errhand.BuildDError("Invalid Argument: --batch|-b is not compatible with --save|-s or --message|-m").Build()
		}
	}

	if query {
		if !save && msg {
			return errhand.BuildDError("Invalid Argument: --message|-m is only used with --query|-q and --save|-s").Build()
		}
	} else {
		if save {
			return errhand.BuildDError("Invalid Argument: --save|-s is only used with --query|-q").Build()
		}
		if msg {
			return errhand.BuildDError("Invalid Argument: --message|-m is only used with --query|-q and --save|-s").Build()
		}
	}

	return nil
}

// Saves the query given to the catalog with the name and message given.
func saveQuery(ctx context.Context, root *doltdb.RootValue, dEnv *env.DoltEnv, query string, name string, message string) (*doltdb.RootValue, errhand.VerboseError) {
	_, newRoot, err := dsqle.NewQueryCatalogEntryWithNameAsID(ctx, root, name, query, message)
	if err != nil {
		return nil, errhand.BuildDError("Couldn't save query").AddCause(err).Build()
	}

	return newRoot, nil
}

// runBatchMode processes queries until EOF. The Root of the sqlEngine may be updated.
func runBatchMode(ctx *sql.Context, se *sqlEngine, input io.Reader) error {
	scanner := NewSqlStatementScanner(input)

	var query string
	for scanner.Scan() {
		query += scanner.Text()
		if len(query) == 0 || query == "\n" {
			continue
		}
		if err := processBatchQuery(ctx, query, se); err != nil {
			// TODO: this line number will not be accurate for errors that occur when flushing a batch of inserts (as opposed
			//  to processing the query)
			verr := formatQueryError(fmt.Sprintf("error on line %d for query %s", scanner.statementStartLine, query), err)
			cli.PrintErrln(verr.Verbose())
			return err
		}
		query = ""
	}

	updateBatchInsertOutput()

	if err := scanner.Err(); err != nil {
		cli.Println(err.Error())
	}

	return flushBatchedEdits(ctx, se)
}

// runShell starts a SQL shell. Returns when the user exits the shell. The Root of the sqlEngine may
// be updated by any queries which were processed.
func runShell(ctx *sql.Context, se *sqlEngine, mrEnv env.MultiRepoEnv) error {
	_ = iohelp.WriteLine(cli.CliOut, welcomeMsg)
	currentDB := ctx.Session.GetCurrentDatabase()
	currEnv := mrEnv[currentDB]

	// start the doltsql shell
	historyFile := filepath.Join(".sqlhistory") // history file written to working dir
	initialPrompt := fmt.Sprintf("%s> ", ctx.GetCurrentDatabase())
	initialMultilinePrompt := fmt.Sprintf(fmt.Sprintf("%%%ds", len(initialPrompt)), "-> ")

	rlConf := readline.Config{
		Prompt:                 initialPrompt,
		Stdout:                 cli.CliOut,
		Stderr:                 cli.CliOut,
		HistoryFile:            historyFile,
		HistoryLimit:           500,
		HistorySearchFold:      true,
		DisableAutoSaveHistory: true,
	}
	shellConf := ishell.UninterpretedConfig{
		ReadlineConfig: &rlConf,
		QuitKeywords: []string{
			"quit", "exit", "quit()", "exit()",
		},
		LineTerminator: ";",
	}

	shell := ishell.NewUninterpreted(&shellConf)
	shell.SetMultiPrompt(initialMultilinePrompt)
	// TODO: update completer on create / drop / alter statements
	completer, err := newCompleter(ctx, currEnv)
	if err != nil {
		return err
	}

	shell.CustomCompleter(completer)

	shell.EOF(func(c *ishell.Context) {
		c.Stop()
	})

	shell.Interrupt(func(c *ishell.Context, count int, input string) {
		if count > 1 {
			c.Stop()
		} else {
			c.Println("Received SIGINT. Interrupt again to exit, or use ^D, quit, or exit")
		}
	})

	shell.Uninterpreted(func(c *ishell.Context) {
		query := c.Args[0]
		if len(strings.TrimSpace(query)) == 0 {
			return
		}

		if sqlSch, rowIter, err := processQuery(ctx, query, se); err != nil {
			verr := formatQueryError("", err)
			shell.Println(verr.Verbose())
		} else if rowIter != nil {
			err = PrettyPrintResults(ctx, se.resultFormat, sqlSch, rowIter)
			if err != nil {
				shell.Println(color.RedString(err.Error()))
			}
		}

		// TODO: there's a bug in the readline library when editing multi-line history entries.
		// Longer term we need to switch to a new readline library, like in this bug:
		// https://github.com/cockroachdb/cockroach/issues/15460
		// For now, we store all history entries as single-line strings to avoid the issue.
		singleLine := strings.ReplaceAll(query, "\n", " ")
		if err := shell.AddHistory(singleLine); err != nil {
			// TODO: handle better, like by turning off history writing for the rest of the session
			shell.Println(color.RedString(err.Error()))
		}

		currPrompt := fmt.Sprintf("%s> ", ctx.GetCurrentDatabase())
		shell.SetPrompt(currPrompt)
		shell.SetMultiPrompt(fmt.Sprintf(fmt.Sprintf("%%%ds", len(currPrompt)), "-> "))
	})

	shell.Run()
	_ = iohelp.WriteLine(cli.CliOut, "Bye")

	return nil
}

// Returns a new auto completer with table names, column names, and SQL keywords.
func newCompleter(ctx context.Context, dEnv *env.DoltEnv) (*sqlCompleter, error) {
	// TODO: change the sqlCompleter based on the current database and change it when the database changes.
	if dEnv == nil {
		return &sqlCompleter{}, nil
	}

	var completionWords []string

	root, err := dEnv.WorkingRoot(ctx)
	if err != nil {
		return &sqlCompleter{}, nil
	}

	tableNames, err := root.GetTableNames(ctx)

	if err != nil {
		return nil, err
	}

	completionWords = append(completionWords, tableNames...)
	var columnNames []string
	for _, tableName := range tableNames {
		tbl, _, err := root.GetTable(ctx, tableName)

		if err != nil {
			return nil, err
		}

		sch, err := tbl.GetSchema(ctx)

		if err != nil {
			return nil, err
		}

		err = sch.GetAllCols().Iter(func(tag uint64, col schema.Column) (stop bool, err error) {
			completionWords = append(completionWords, col.Name)
			columnNames = append(columnNames, col.Name)
			return false, nil
		})

		if err != nil {
			return nil, err
		}
	}

	completionWords = append(completionWords, dsqle.CommonKeywords...)

	return &sqlCompleter{
		allWords:    completionWords,
		columnNames: columnNames,
	}, nil
}

type sqlCompleter struct {
	allWords    []string
	columnNames []string
}

// Do function for autocompletion, defined by the Readline library. Mostly stolen from ishell.
func (c *sqlCompleter) Do(line []rune, pos int) (newLine [][]rune, length int) {
	var words []string
	if w, err := shlex.Split(string(line)); err == nil {
		words = w
	} else {
		// fall back
		words = strings.Fields(string(line))
	}

	var cWords []string
	prefix := ""
	lastWord := ""
	if len(words) > 0 && pos > 0 && line[pos-1] != ' ' {
		lastWord = words[len(words)-1]
		prefix = strings.ToLower(lastWord)
	} else if len(words) > 0 {
		lastWord = words[len(words)-1]
	}

	cWords = c.getWords(lastWord)

	var suggestions [][]rune
	for _, w := range cWords {
		lowered := strings.ToLower(w)
		if strings.HasPrefix(lowered, prefix) {
			suggestions = append(suggestions, []rune(strings.TrimPrefix(lowered, prefix)))
		}
	}
	if len(suggestions) == 1 && prefix != "" && string(suggestions[0]) == "" {
		suggestions = [][]rune{[]rune(" ")}
	}

	return suggestions, len(prefix)
}

// Simple suggestion function. Returns column name suggestions if the last word in the input has exactly one '.' in it,
// otherwise returns all tables, columns, and reserved words.
func (c *sqlCompleter) getWords(lastWord string) (s []string) {
	lastDot := strings.LastIndex(lastWord, ".")
	if lastDot > 0 && strings.Count(lastWord, ".") == 1 {
		alias := lastWord[:lastDot]
		return prepend(alias+".", c.columnNames)
	}

	return c.allWords
}

func prepend(s string, ss []string) []string {
	newSs := make([]string, len(ss))
	for i := range ss {
		newSs[i] = s + ss[i]
	}
	return newSs
}

// Processes a single query. The Root of the sqlEngine will be updated if necessary.
// Returns the schema and the row iterator for the results, which may be nil, and an error if one occurs.
func processQuery(ctx *sql.Context, query string, se *sqlEngine) (sql.Schema, sql.RowIter, error) {
	sqlStatement, err := sqlparser.Parse(query)
	if err == sqlparser.ErrEmpty {
		// silently skip empty statements
		return nil, nil, nil
	} else if err != nil {
		return nil, nil, err
	}

	switch s := sqlStatement.(type) {
	case *sqlparser.Select, *sqlparser.Insert, *sqlparser.Update, *sqlparser.OtherRead, *sqlparser.Show, *sqlparser.Explain, *sqlparser.Union:
		return se.query(ctx, query)
	case *sqlparser.Use, *sqlparser.Set:
		sch, rowIter, err := se.query(ctx, query)

		if rowIter != nil {
			err = rowIter.Close()
			if err != nil {
				return nil, nil, err
			}
		}

		if err != nil {
			return nil, nil, err
		}

		switch sqlStatement.(type) {
		case *sqlparser.Use:
			cli.Println("Database changed")
		}

		return sch, nil, err
	case *sqlparser.Delete:
		ok := se.checkThenDeleteAllRows(ctx, s)
		if ok {
			return nil, nil, err
		}
		return se.query(ctx, query)
	case *sqlparser.DDL:
		_, err := sqlparser.ParseStrictDDL(query)
		if err != nil {
			if se, ok := vterrors.AsSyntaxError(err); ok {
				return nil, nil, vterrors.SyntaxError{Message: "While Parsing DDL: " + se.Message, Position: se.Position, Statement: se.Statement}
			} else {
				return nil, nil, fmt.Errorf("Error parsing DDL: %v.", err.Error())
			}
		}
		return se.ddl(ctx, s, query)
	default:
		return nil, nil, fmt.Errorf("Unsupported SQL statement: '%v'.", query)
	}
}

type stats struct {
	rowsInserted   int
	rowsUpdated    int
	rowsDeleted    int
	unflushedEdits int
	unprintedEdits int
}

var batchEditStats = &stats{}
var displayStrLen int

const maxBatchSize = 200000
const updateInterval = 1000

func (s *stats) numUpdates() int {
	return s.rowsUpdated + s.rowsDeleted + s.rowsInserted
}

func (s *stats) shouldUpdateBatchModeOutput() bool {
	return s.unprintedEdits >= updateInterval
}

func (s *stats) shouldFlush() bool {
	return s.unflushedEdits >= maxBatchSize
}

func flushBatchedEdits(ctx *sql.Context, se *sqlEngine) error {
	err := se.iterDBs(func(_ string, db dsqle.Database) (bool, error) {
		err := db.Flush(ctx)

		if err != nil {
			return false, err
		}

		return false, nil
	})

	batchEditStats.unflushedEdits = 0

	return err
}

// Processes a single query in batch mode. The Root of the sqlEngine may or may not be changed.
func processBatchQuery(ctx *sql.Context, query string, se *sqlEngine) error {
	sqlStatement, err := sqlparser.Parse(query)
	if err == sqlparser.ErrEmpty {
		// silently skip empty statements
		return nil
	} else if err != nil {
		return fmt.Errorf("Error parsing SQL: %v.", err.Error())
	}

	canBatch, err := canProcessAsBatchInsert(ctx, sqlStatement, se, query)
	if err != nil {
		cli.PrintErrln(err)
		return err
	}
	if canBatch {
		err = processBatchInsert(ctx, se, query, sqlStatement)
		if err != nil {
			return err
		}
	} else {
		err := processNonInsertBatchQuery(ctx, se, query, sqlStatement)
		if err != nil {
			return err
		}
	}

	if batchEditStats.shouldUpdateBatchModeOutput() {
		updateBatchInsertOutput()
	}

	return nil
}

func processNonInsertBatchQuery(ctx *sql.Context, se *sqlEngine, query string, sqlStatement sqlparser.Statement) (returnErr error) {
	// We need to commit whatever batch edits we've accumulated so far before executing the query
	err := flushBatchedEdits(ctx, se)
	if err != nil {
		return err
	}

	sqlSch, rowIter, err := processQuery(ctx, query, se)
	if err != nil {
		return err
	}

	if rowIter != nil {
		err = mergeResultIntoStats(sqlStatement, rowIter, batchEditStats)
		if err != nil {
			return fmt.Errorf("error executing statement: %v", err.Error())
		}

		// Some statement types should print results, even in batch mode.
		switch sqlStatement.(type) {
		case *sqlparser.Select, *sqlparser.OtherRead, *sqlparser.Show, *sqlparser.Explain, *sqlparser.Union:
			if displayStrLen > 0 {
				// If we've been printing in batch mode, print a newline to put the regular output on its own line
				cli.Print("\n")
				displayStrLen = 0
			}
			err = PrettyPrintResults(ctx, se.resultFormat, sqlSch, rowIter)
			if err != nil {
				return err
			}
		default:
			err = rowIter.Close()
			if err != nil {
				return err
			}
		}
	}

	// And flush again afterwards, to make sure any following insert statements have the latest data
	return flushBatchedEdits(ctx, se)
}

func processBatchInsert(ctx *sql.Context, se *sqlEngine, query string, sqlStatement sqlparser.Statement) (returnErr error) {
	_, rowIter, err := se.query(ctx, query)
	if err != nil {
		return fmt.Errorf("Error inserting rows: %v", err.Error())
	}

	if rowIter != nil {
		defer func() {
			err := rowIter.Close()
			if returnErr == nil {
				returnErr = err
			}
		}()
		err = mergeResultIntoStats(sqlStatement, rowIter, batchEditStats)
		if err != nil {
			return fmt.Errorf("Error inserting rows: %v", err.Error())
		}
	}

	if batchEditStats.shouldFlush() {
		return flushBatchedEdits(ctx, se)
	}

	return nil
}

// canProcessBatchInsert returns whether the given statement can be processed as a batch insert. Only simple inserts
// (inserting a list of values) can be processed in this way. Other kinds of insert (notably INSERT INTO SELECT AS and
// AUTO_INCREMENT) need a flushed root and can't benefit from batch optimizations.
func canProcessAsBatchInsert(ctx *sql.Context, sqlStatement sqlparser.Statement, se *sqlEngine, query string) (bool, error) {
	switch s := sqlStatement.(type) {
	case *sqlparser.Insert:
		if _, ok := s.Rows.(sqlparser.Values); !ok {
			return false, nil
		}
		hasAutoInc, err := insertsIntoAutoIncrementCol(ctx, se, query)
		if err != nil {
			return false, err
		}
		if hasAutoInc {
			return false, nil
		}
		return true, nil
	default:
		return false, nil
	}
}

// parses the query to check if it inserts into a table with AUTO_INCREMENT
func insertsIntoAutoIncrementCol(ctx *sql.Context, se *sqlEngine, query string) (bool, error) {
	p, err := parse.Parse(ctx, query)
	if err != nil {
		return false, err
	}

	if _, ok := p.(*plan.InsertInto); !ok {
		return false, nil
	}

	a, err := se.engine.Analyzer.Analyze(ctx, p, nil)
	if err != nil {
		return false, err
	}

	isAutoInc := false
	_, err = plan.TransformExpressionsUp(a, func(exp sql.Expression) (sql.Expression, error) {
		if _, ok := exp.(*expression.AutoIncrement); ok {
			isAutoInc = true
		}
		return exp, nil
	})
	if err != nil {
		return false, err
	}
	return isAutoInc, nil
}

func updateBatchInsertOutput() {
	displayStr := fmt.Sprintf("Rows inserted: %d Rows updated: %d Rows deleted: %d\n",
		batchEditStats.rowsInserted, batchEditStats.rowsUpdated, batchEditStats.rowsDeleted)
	displayStrLen = cli.DeleteAndPrint(displayStrLen, displayStr)
	batchEditStats.unprintedEdits = 0
}

// Updates the batch insert stats with the results of an INSERT, UPDATE, or DELETE statement.
func mergeResultIntoStats(statement sqlparser.Statement, rowIter sql.RowIter, s *stats) error {
	switch statement.(type) {
	case *sqlparser.Insert, *sqlparser.Delete, *sqlparser.Update:
		break
	default:
		return nil
	}

	for {
		row, err := rowIter.Next()
		if err == io.EOF {
			return nil
		} else if err != nil {
			return err
		} else {
			okResult := row[0].(sql.OkResult)
			s.unflushedEdits += int(okResult.RowsAffected)
			s.unprintedEdits += int(okResult.RowsAffected)
			switch statement.(type) {
			case *sqlparser.Insert:
				s.rowsInserted += int(okResult.RowsAffected)
			case *sqlparser.Delete:
				s.rowsDeleted += int(okResult.RowsAffected)
			case *sqlparser.Update:
				s.rowsUpdated += int(okResult.RowsAffected)
			}
		}
	}
}

type resultFormat byte

const (
	formatTabular resultFormat = iota
	formatCsv
	formatJson
	formatNull // used for profiling
)

type sqlEngine struct {
	dbs          map[string]dsqle.Database
	mrEnv        env.MultiRepoEnv
	engine       *sqle.Engine
	resultFormat resultFormat
}

var ErrDBNotFoundKind = errors.NewKind("database '%s' not found")

// sqlEngine packages up the context necessary to run sql queries against sqle.
func newSqlEngine(sqlCtx *sql.Context, readOnly bool, mrEnv env.MultiRepoEnv, roots map[string]*doltdb.RootValue, format resultFormat, dbs ...dsqle.Database) (*sqlEngine, error) {
	c := sql.NewCatalog()
	var au auth.Auth

	if readOnly {
		au = auth.NewNativeSingle("", "", auth.ReadPerm)
	} else {
		au = new(auth.None)
	}

	err := c.Register(dfunctions.DoltFunctions...)

	if err != nil {
		return nil, err
	}

	parallelism := runtime.GOMAXPROCS(0)
	engine := sqle.New(c, analyzer.NewBuilder(c).WithParallelism(parallelism).Build(), &sqle.Config{Auth: au})
	engine.AddDatabase(information_schema.NewInformationSchemaDatabase(engine.Catalog))

	dsess := dsqle.DSessFromSess(sqlCtx.Session)

	nameToDB := make(map[string]dsqle.Database)
	for _, db := range dbs {
		nameToDB[db.Name()] = db
		root := roots[db.Name()]
		engine.AddDatabase(db)
		err := dsess.AddDB(sqlCtx, db)

		if err != nil {
			return nil, err
		}

		err = db.SetRoot(sqlCtx, root)
		if err != nil {
			return nil, err
		}

		err = dsqle.RegisterSchemaFragments(sqlCtx, db, root)

		if err != nil {
			return nil, err
		}
	}

	return &sqlEngine{nameToDB, mrEnv, engine, format}, nil
}

func (se *sqlEngine) getDB(name string) (dsqle.Database, error) {
	db, ok := se.dbs[name]

	if !ok {
		return dsqle.Database{}, ErrDBNotFoundKind.New(name)
	}

	return db, nil
}

func (se *sqlEngine) iterDBs(cb func(name string, db dsqle.Database) (stop bool, err error)) error {
	for name, db := range se.dbs {
		stop, err := cb(name, db)

		if err != nil {
			return err
		}

		if stop {
			break
		}
	}

	return nil
}

func (se *sqlEngine) getRoots(sqlCtx *sql.Context) (map[string]*doltdb.RootValue, error) {
	newRoots := make(map[string]*doltdb.RootValue)
	for name := range se.mrEnv {
		db, err := se.getDB(name)

		if err != nil {
			return nil, err
		}

		newRoots[name], err = db.GetRoot(sqlCtx)

		if err != nil {
			return nil, err
		}
	}

	return newRoots, nil
}

// Execute a SQL statement and return values for printing.
func (se *sqlEngine) query(ctx *sql.Context, query string) (sql.Schema, sql.RowIter, error) {
	return se.engine.Query(ctx, query)
}

<<<<<<< HEAD
// streams results through a pipeline formatting and printing them
func (se *sqlEngine) prettyPrintResults(ctx context.Context, sqlSch sql.Schema, rowIter sql.RowIter) error {
=======
// Pretty prints the output of the new SQL engine
func PrettyPrintResults(ctx context.Context, resultFormat resultFormat, sqlSch sql.Schema, rowIter sql.RowIter) (rerr error) {
>>>>>>> 39aa7fce
	if isOkResult(sqlSch) {
		return printOKResult(ctx, rowIter)
	}

<<<<<<< HEAD
	var p *pipeline2.Pipeline
	switch se.resultFormat {
	case formatCsv:
		p = createCSVPipeline(ctx, sqlSch, rowIter)
=======
	defer func() {
		closeErr := rowIter.Close()
		if rerr == nil && closeErr != nil {
			rerr = closeErr
		}
	}()

	nbf := types.Format_Default

	doltSch, err := sqleSchema.ToDoltResultSchema(sqlSch)
	if err != nil {
		return err
	}

	untypedSch, err := untyped.UntypeUnkeySchema(doltSch)
	if err != nil {
		return err
	}

	rowChannel := make(chan row.Row)
	p := pipeline.NewPartialPipeline(pipeline.InFuncForChannel(rowChannel))

	// Parts of the pipeline depend on the output format, such as how we print null values and whether we pad strings.
	switch resultFormat {
	case formatTabular:
		nullPrinter := nullprinter.NewNullPrinter(untypedSch)
		p.AddStage(pipeline.NewNamedTransform(nullprinter.NullPrintingStage, nullPrinter.ProcessRow))
		autoSizeTransform := fwt.NewAutoSizingFWTTransformer(untypedSch, fwt.PrintAllWhenTooLong, 10000)
		p.AddStage(pipeline.NamedTransform{Name: fwtStageName, Func: autoSizeTransform.TransformToFWT})
	}

	// Redirect output to the CLI
	cliWr := iohelp.NopWrCloser(cli.CliOut)

	var wr table.TableWriteCloser

	switch resultFormat {
	case formatTabular:
		wr, err = tabular.NewTextTableWriter(cliWr, untypedSch)
	case formatCsv:
		wr, err = csv.NewCSVWriter(cliWr, untypedSch, csv.NewCSVInfo())
	case formatJson:
		wr, err = json.NewJSONWriter(cliWr, doltSch)
	default:
		panic("unimplemented output format type")
	}

	if err != nil {
		return err
	}

	p.RunAfter(func() { wr.Close(ctx) })

	cliSink := pipeline.ProcFuncForWriter(ctx, wr)
	p.SetOutput(cliSink)

	p.SetBadRowCallback(func(tff *pipeline.TransformRowFailure) (quit bool) {
		cli.PrintErrln(color.RedString("error: failed to transform row %s.", row.Fmt(ctx, tff.Row, untypedSch)))
		return true
	})

	colNames, err := schema.ExtractAllColNames(untypedSch)

	if err != nil {
		return err
	}

	r, err := untyped.NewRowFromTaggedStrings(nbf, untypedSch, colNames)

	if err != nil {
		return err
	}

	// Insert the table header row at the appropriate stage
	if resultFormat == formatTabular {
		p.InjectRow(fwtStageName, r)
	}

	// For some output formats, we want to convert everything to strings to be processed by the pipeline. For others,
	// we want to leave types alone and let the writer figure out how to format it for output.
	var rowFn func(r sql.Row) (row.Row, error)
	switch resultFormat {
>>>>>>> 39aa7fce
	case formatJson:
		p = createJSONPipeline(ctx, sqlSch, rowIter)
	case formatTabular:
		p = createTabularPipeline(ctx, sqlSch, rowIter)
	case formatNull:
		p = createNullPipeline(ctx, sqlSch, rowIter)
	}

	p.Start(ctx)
	return p.Wait()

}

func printOKResult(ctx context.Context, iter sql.RowIter) (returnErr error) {
	row, err := iter.Next()
	if err != nil {
		return err
	}

	err = iter.Close()
	if err != nil {
		return err
	}

	if okResult, ok := row[0].(sql.OkResult); ok {
		rowNoun := "row"
		if okResult.RowsAffected != 1 {
			rowNoun = "rows"
		}
		cli.Printf("Query OK, %d %s affected\n", okResult.RowsAffected, rowNoun)

		if okResult.Info != nil {
			cli.Printf("%s\n", okResult.Info)
		}
	}

	return nil
}

func isOkResult(sch sql.Schema) bool {
	return sch.Equals(sql.OkResultSchema)
}

// Checks if the query is a naked delete and then deletes all rows if so. Returns true if it did so, false otherwise.
func (se *sqlEngine) checkThenDeleteAllRows(ctx *sql.Context, s *sqlparser.Delete) bool {
	if s.Where == nil && s.Limit == nil && s.Partitions == nil && len(s.TableExprs) == 1 {
		if ate, ok := s.TableExprs[0].(*sqlparser.AliasedTableExpr); ok {
			if ste, ok := ate.Expr.(sqlparser.TableName); ok {
				dbName := ctx.Session.GetCurrentDatabase()
				if !ste.Qualifier.IsEmpty() {
					dbName = ste.Qualifier.String()
				}

				roots, err := se.getRoots(ctx)
				if err != nil {
					return false
				}

				root, ok := roots[dbName]

				if !ok {
					return false
				}

				tName := ste.Name.String()
				table, ok, err := root.GetTable(ctx, tName)
				if err == nil && ok {

					// Let the SQL engine handle system table deletes to avoid duplicating business logic here
					if doltdb.HasDoltPrefix(tName) {
						return false
					}

					// Let the SQL engine handle foreign key deletion as well
					fkCollection, err := root.GetForeignKeyCollection(ctx)
					if err != nil {
						return false
					}
					_, referencedTables := fkCollection.KeysForTable(tName)
					if len(referencedTables) > 0 {
						return false
					}

					rowData, err := table.GetRowData(ctx)
					if err != nil {
						return false
					}

					result := sql.OkResult{RowsAffected: rowData.Len()}
					printRowIter := sql.RowsToRowIter(sql.NewRow(result))

					emptyMap, err := types.NewMap(ctx, root.VRW())
					if err != nil {
						return false
					}

					newTable, err := table.UpdateRows(ctx, emptyMap)
					if err != nil {
						return false
					}

					sch, err := table.GetSchema(ctx)
					if err != nil {
						return false
					}
					for _, index := range sch.Indexes().AllIndexes() {
						emptyMap, err = types.NewMap(ctx, root.VRW())
						if err != nil {
							return false
						}
						newTable, err = newTable.SetIndexRowData(ctx, index.Name(), emptyMap)
						if err != nil {
							return false
						}
					}

					newRoot, err := root.PutTable(ctx, tName, newTable)
					if err != nil {
						return false
					}

					err = PrettyPrintResults(ctx, se.resultFormat, sql.OkResultSchema, printRowIter)
					if err != nil {
						return false
					}

					db, err := se.getDB(dbName)
					if err != nil {
						return false
					}

					err = db.SetRoot(ctx, newRoot)

					if err != nil {
						return false
					}

					return true
				}
			}
		}
	}

	return false
}

// Executes a SQL DDL statement (create, update, etc.). Updates the new root value in
// the sqlEngine if necessary.
func (se *sqlEngine) ddl(ctx *sql.Context, ddl *sqlparser.DDL, query string) (sql.Schema, sql.RowIter, error) {
	switch ddl.Action {
	case sqlparser.CreateStr, sqlparser.DropStr, sqlparser.AlterStr, sqlparser.RenameStr:
		_, ri, err := se.query(ctx, query)
		if err == nil {
			for _, err = ri.Next(); err == nil; _, err = ri.Next() {
			}
			if err == io.EOF {
				err = ri.Close()
			} else {
				closeErr := ri.Close()
				if closeErr != nil {
					err = errhand.BuildDError("error while executing ddl").AddCause(err).AddCause(closeErr).Build()
				}
			}
		}
		return nil, nil, err
	default:
		return nil, nil, fmt.Errorf("Unhandled DDL action %v in query %v", ddl.Action, query)
	}
}

const (
	readBatchSize  = 10
	writeBatchSize = 1
)

func createCSVPipeline(ctx context.Context, sch sql.Schema, iter sql.RowIter) *pipeline2.Pipeline {
	p := pipeline2.NewPipeline(
		pipeline2.NewStage("read", nil, getReadStageFunc(iter), 0, 0, 0),
		pipeline2.NewStage("process", nil, csvProcessStageFunc, 2, 1000, readBatchSize),
		pipeline2.NewStage("write", nil, writeToCliOutStageFunc, 0, 100, writeBatchSize),
	)

	writeIn, _ := p.GetInputChannel("write")
	sb := strings.Builder{}
	for i, col := range sch {
		if i != 0 {
			sb.WriteRune(',')
		}

		sb.WriteString(col.Name)
	}
	sb.WriteRune('\n')

	str := sb.String()
	writeIn <- []pipeline2.ItemWithProps{pipeline2.NewItemWithNoProps(&str)}

	return p
}

func createJSONPipeline(ctx context.Context, sch sql.Schema, iter sql.RowIter) *pipeline2.Pipeline {
	p := pipeline2.NewPipeline(
		pipeline2.NewStage("read", nil, getReadStageFunc(iter), 0, 0, 0),
		pipeline2.NewStage("process", nil, getJSONProcessFunc(sch), 2, 1000, readBatchSize),
		pipeline2.NewStage("write", writeJSONInitRoutineFunc, writeJSONToCliOutStageFunc, 0, 100, writeBatchSize),
	)

	return p
}

func createTabularPipeline(ctx context.Context, sch sql.Schema, iter sql.RowIter) *pipeline2.Pipeline {
	/*p := pipeline2.NewPipeline(
		pipeline2.NewStage("read", nil, getReadStageFunc(iter), 0, 0, 0),
		pipeline2.NewStage("stringify", nil, rowsToStringSlices, 0, 1000, ),
		pipeline2.NewStage("buffer_and_format", nil, , 0, 1000, readBatchSize),
		pipeline2.NewStage("write", nil, writeToCliOutStageFunc, 0, 100, writeBatchSize),
	)

	writeIn, _ := p.GetInputChannel("buffer_and_format")
	headers := make([]string, len(sch))
	for i, col := range sch {
		headers[i] = col.Name
	}
	writeIn <- []pipeline2.ItemWithProps{
		pipeline2.NewItemWithProps(headers, map[string]interface{}{"headers": true}),
	}

	return p*/

	return nil

	// Parts of the pipeline depend on the output format, such as how we print null values and whether we pad strings.
	/*switch se.resultFormat {
	case formatTabular:
		nullPrinter := nullprinter.NewNullPrinter(untypedSch)
		p.AddStage(pipeline.NewNamedTransform(nullprinter.NullPrintingStage, nullPrinter.ProcessRow))
		autoSizeTransform := fwt.NewAutoSizingFWTTransformer(untypedSch, fwt.PrintAllWhenTooLong, 10000)
		p.AddStage(pipeline.NamedTransform{Name: fwtStageName, Func: autoSizeTransform.TransformToFWT})
	}*/
}

func createNullPipeline(ctx context.Context, sch sql.Schema, iter sql.RowIter) *pipeline2.Pipeline {
	return pipeline2.NewPipeline(
		pipeline2.NewStage("read", nil, getReadStageFunc(iter), 0, 0, 0),
		pipeline2.NewStage("drop", nil, dropOnFloor, 0, 100, writeBatchSize),
	)
}

func getReadStageFunc(iter sql.RowIter) pipeline2.StageFunc {
	return func(ctx context.Context, _ []pipeline2.ItemWithProps) ([]pipeline2.ItemWithProps, error) {
		items := make([]pipeline2.ItemWithProps, 0, readBatchSize)
		for i := 0; i < 10; i++ {
			r, err := iter.Next()

			if err == io.EOF {
				break
			} else if err != nil {
				return nil, err
			}

			items = append(items, pipeline2.NewItemWithNoProps(r))
		}

		if len(items) == 0 {
			return nil, io.EOF
		}

		return items, nil
	}
}

func sqlColToStr(col interface{}) string {
	if col != nil {
		switch typedCol := col.(type) {
		case int:
			return strconv.FormatInt(int64(typedCol), 10)
		case int32:
			return strconv.FormatInt(int64(typedCol), 10)
		case int64:
			return strconv.FormatInt(int64(typedCol), 10)
		case int16:
			return strconv.FormatInt(int64(typedCol), 10)
		case int8:
			return strconv.FormatInt(int64(typedCol), 10)
		case uint:
			return strconv.FormatUint(uint64(typedCol), 10)
		case uint32:
			return strconv.FormatUint(uint64(typedCol), 10)
		case uint64:
			return strconv.FormatUint(uint64(typedCol), 10)
		case uint16:
			return strconv.FormatUint(uint64(typedCol), 10)
		case uint8:
			return strconv.FormatUint(uint64(typedCol), 10)
		case float64:
			return strconv.FormatFloat(float64(typedCol), 'g', -1, 64)
		case float32:
			return strconv.FormatFloat(float64(typedCol), 'g', -1, 32)
		case string:
			return typedCol
		case bool:
			if typedCol {
				return "true"
			} else {
				return "false"
			}
		case time.Time:
			return typedCol.Format("2006-01-02 15:04:05 -0700 MST")
		}
	}

	return ""
}

func csvProcessStageFunc(ctx context.Context, items []pipeline2.ItemWithProps) ([]pipeline2.ItemWithProps, error) {
	if items == nil {
		return nil, nil
	}

	sb := &strings.Builder{}
	sb.Grow(2048)
	for _, item := range items {
		r := item.GetItem().(sql.Row)

		for colNum, col := range r {
			if col != nil {
				str := sqlColToStr(col)

				if len(str) == 0 {
					str = "\"\""
				}

				sb.WriteString(str)
			}

			if colNum != len(r)-1 {
				sb.WriteRune(',')
			}
		}

		sb.WriteRune('\n')
	}

	str := sb.String()
	return []pipeline2.ItemWithProps{pipeline2.NewItemWithNoProps(&str)}, nil
}

func rowsToStringSlices(ctx context.Context, items []pipeline2.ItemWithProps) ([]pipeline2.ItemWithProps, error) {
	if items == nil {
		return nil, nil
	}

	var strSlices [][]string
	for _, item := range items {
		r := item.GetItem().(sql.Row)

		colStrs := make([]string, len(r))
		for colNum, col := range r {
			if col != nil {
				colStrs[colNum] = sqlColToStr(col)
			}
		}

		strSlices = append(strSlices, colStrs)
	}

	return []pipeline2.ItemWithProps{pipeline2.NewItemWithNoProps(strSlices)}, nil
}

func getJSONProcessFunc(sch sql.Schema) pipeline2.StageFunc {
	formats := make([]string, len(sch))
	for i, col := range sch {
		switch col.Type.(type) {
		case sql.StringType, sql.DatetimeType, sql.EnumType, sql.TimeType:
			formats[i] = fmt.Sprintf(`"%s":"%%s"`, col.Name)
		default:
			formats[i] = fmt.Sprintf(`"%s":%%s`, col.Name)
		}
	}

	return func(ctx context.Context, items []pipeline2.ItemWithProps) ([]pipeline2.ItemWithProps, error) {
		if items == nil {
			return nil, nil
		}

		sb := &strings.Builder{}
		sb.Grow(2048)
		for i, item := range items {
			r := item.GetItem().(sql.Row)

			if i != 0 {
				sb.WriteString(",\n\t{")
			} else {
				sb.WriteString("\t{")
			}

			validCols := 0
			for colNum, col := range r {
				if col != nil {
					if validCols != 0 {
						sb.WriteString(", ")
					}

					validCols++
					str := fmt.Sprintf(formats[colNum], sqlColToStr(col))
					sb.WriteString(str)
				}
			}

			sb.WriteRune('}')
		}

		str := sb.String()
		return []pipeline2.ItemWithProps{pipeline2.NewItemWithNoProps(&str)}, nil
	}
}

// this function only exists to validate the write routine wasn't parallelized
func writeJSONInitRoutineFunc(ctx context.Context, index int) error {
	if index != 0 {
		// writeJSONToCliOut assumes that it is not being run in parallel.
		panic("cannot parallelize this routine")
	}

	return nil
}

func writeJSONToCliOutStageFunc(ctx context.Context, items []pipeline2.ItemWithProps) ([]pipeline2.ItemWithProps, error) {
	const hasRunKey = 0

	ls := pipeline2.GetLocalStorage(ctx)
	_, hasRun := ls.Get(hasRunKey)
	ls.Put(hasRunKey, true)

	if items == nil {
		if hasRun {
			cli.Printf("\n]}\n")
		} else {
			cli.Printf("{\"data\":[]}\n")
		}
	} else {
		for _, item := range items {
			if hasRun {
				cli.Printf(",\n")
			} else {
				cli.Printf("{\"data\": [\n")
			}

			str := *item.GetItem().(*string)
			cli.Printf(str)

			hasRun = true
		}
	}

	return nil, nil
}

func writeToCliOutStageFunc(ctx context.Context, items []pipeline2.ItemWithProps) ([]pipeline2.ItemWithProps, error) {
	if items == nil {
		return nil, nil
	}

	for _, item := range items {
		str := *item.GetItem().(*string)
		cli.Printf(str)
	}

	return nil, nil
}

func dropOnFloor(ctx context.Context, items []pipeline2.ItemWithProps) ([]pipeline2.ItemWithProps, error) {
	return nil, nil
}<|MERGE_RESOLUTION|>--- conflicted
+++ resolved
@@ -21,9 +21,7 @@
 	"os"
 	"path/filepath"
 	"runtime"
-	"strconv"
 	"strings"
-	"time"
 
 	"github.com/abiosoft/readline"
 	sqle "github.com/dolthub/go-mysql-server"
@@ -46,14 +44,23 @@
 	eventsapi "github.com/dolthub/dolt/go/gen/proto/dolt/services/eventsapi/v1alpha1"
 	"github.com/dolthub/dolt/go/libraries/doltcore/doltdb"
 	"github.com/dolthub/dolt/go/libraries/doltcore/env"
+	"github.com/dolthub/dolt/go/libraries/doltcore/row"
 	"github.com/dolthub/dolt/go/libraries/doltcore/schema"
 	dsqle "github.com/dolthub/dolt/go/libraries/doltcore/sqle"
 	"github.com/dolthub/dolt/go/libraries/doltcore/sqle/dfunctions"
+	sqleSchema "github.com/dolthub/dolt/go/libraries/doltcore/sqle/schema"
+	"github.com/dolthub/dolt/go/libraries/doltcore/table"
+	"github.com/dolthub/dolt/go/libraries/doltcore/table/pipeline"
+	"github.com/dolthub/dolt/go/libraries/doltcore/table/typed/json"
+	"github.com/dolthub/dolt/go/libraries/doltcore/table/untyped"
+	"github.com/dolthub/dolt/go/libraries/doltcore/table/untyped/csv"
+	"github.com/dolthub/dolt/go/libraries/doltcore/table/untyped/fwt"
+	"github.com/dolthub/dolt/go/libraries/doltcore/table/untyped/nullprinter"
+	"github.com/dolthub/dolt/go/libraries/doltcore/table/untyped/tabular"
 	"github.com/dolthub/dolt/go/libraries/utils/argparser"
 	"github.com/dolthub/dolt/go/libraries/utils/filesys"
 	"github.com/dolthub/dolt/go/libraries/utils/iohelp"
 	"github.com/dolthub/dolt/go/libraries/utils/osutil"
-	pipeline2 "github.com/dolthub/dolt/go/libraries/utils/pipeline"
 	"github.com/dolthub/dolt/go/store/types"
 )
 
@@ -487,8 +494,6 @@
 		return formatCsv, nil
 	case "json":
 		return formatJson, nil
-	case "null":
-		return formatNull, nil
 	default:
 		return formatTabular, errhand.BuildDError("Invalid argument for --result-format. Valid values are tabular, csv, json").Build()
 	}
@@ -1100,7 +1105,6 @@
 	formatTabular resultFormat = iota
 	formatCsv
 	formatJson
-	formatNull // used for profiling
 )
 
 type sqlEngine struct {
@@ -1211,23 +1215,12 @@
 	return se.engine.Query(ctx, query)
 }
 
-<<<<<<< HEAD
-// streams results through a pipeline formatting and printing them
-func (se *sqlEngine) prettyPrintResults(ctx context.Context, sqlSch sql.Schema, rowIter sql.RowIter) error {
-=======
 // Pretty prints the output of the new SQL engine
 func PrettyPrintResults(ctx context.Context, resultFormat resultFormat, sqlSch sql.Schema, rowIter sql.RowIter) (rerr error) {
->>>>>>> 39aa7fce
 	if isOkResult(sqlSch) {
 		return printOKResult(ctx, rowIter)
 	}
 
-<<<<<<< HEAD
-	var p *pipeline2.Pipeline
-	switch se.resultFormat {
-	case formatCsv:
-		p = createCSVPipeline(ctx, sqlSch, rowIter)
-=======
 	defer func() {
 		closeErr := rowIter.Close()
 		if rerr == nil && closeErr != nil {
@@ -1310,18 +1303,48 @@
 	// we want to leave types alone and let the writer figure out how to format it for output.
 	var rowFn func(r sql.Row) (row.Row, error)
 	switch resultFormat {
->>>>>>> 39aa7fce
 	case formatJson:
-		p = createJSONPipeline(ctx, sqlSch, rowIter)
-	case formatTabular:
-		p = createTabularPipeline(ctx, sqlSch, rowIter)
-	case formatNull:
-		p = createNullPipeline(ctx, sqlSch, rowIter)
-	}
-
-	p.Start(ctx)
-	return p.Wait()
-
+		rowFn = func(r sql.Row) (r2 row.Row, err error) {
+			return dsqle.SqlRowToDoltRow(nbf, r, doltSch)
+		}
+	default:
+		rowFn = func(r sql.Row) (row.Row, error) {
+			taggedVals := make(row.TaggedValues)
+			for i, col := range r {
+				if col != nil {
+					taggedVals[uint64(i)] = types.String(fmt.Sprintf("%v", col))
+				}
+			}
+			return row.New(nbf, untypedSch, taggedVals)
+		}
+	}
+
+	var iterErr error
+
+	// Read rows off the row iter and pass them to the pipeline channel
+	go func() {
+		defer close(rowChannel)
+		var sqlRow sql.Row
+		for sqlRow, iterErr = rowIter.Next(); iterErr == nil; sqlRow, iterErr = rowIter.Next() {
+			var r row.Row
+			r, iterErr = rowFn(sqlRow)
+
+			if iterErr == nil {
+				rowChannel <- r
+			}
+		}
+	}()
+
+	p.Start()
+	if err := p.Wait(); err != nil {
+		return fmt.Errorf("error processing results: %v", err)
+	}
+
+	if iterErr != io.EOF {
+		return fmt.Errorf("error processing results: %v", iterErr)
+	}
+
+	return nil
 }
 
 func printOKResult(ctx context.Context, iter sql.RowIter) (returnErr error) {
@@ -1479,308 +1502,4 @@
 	default:
 		return nil, nil, fmt.Errorf("Unhandled DDL action %v in query %v", ddl.Action, query)
 	}
-}
-
-const (
-	readBatchSize  = 10
-	writeBatchSize = 1
-)
-
-func createCSVPipeline(ctx context.Context, sch sql.Schema, iter sql.RowIter) *pipeline2.Pipeline {
-	p := pipeline2.NewPipeline(
-		pipeline2.NewStage("read", nil, getReadStageFunc(iter), 0, 0, 0),
-		pipeline2.NewStage("process", nil, csvProcessStageFunc, 2, 1000, readBatchSize),
-		pipeline2.NewStage("write", nil, writeToCliOutStageFunc, 0, 100, writeBatchSize),
-	)
-
-	writeIn, _ := p.GetInputChannel("write")
-	sb := strings.Builder{}
-	for i, col := range sch {
-		if i != 0 {
-			sb.WriteRune(',')
-		}
-
-		sb.WriteString(col.Name)
-	}
-	sb.WriteRune('\n')
-
-	str := sb.String()
-	writeIn <- []pipeline2.ItemWithProps{pipeline2.NewItemWithNoProps(&str)}
-
-	return p
-}
-
-func createJSONPipeline(ctx context.Context, sch sql.Schema, iter sql.RowIter) *pipeline2.Pipeline {
-	p := pipeline2.NewPipeline(
-		pipeline2.NewStage("read", nil, getReadStageFunc(iter), 0, 0, 0),
-		pipeline2.NewStage("process", nil, getJSONProcessFunc(sch), 2, 1000, readBatchSize),
-		pipeline2.NewStage("write", writeJSONInitRoutineFunc, writeJSONToCliOutStageFunc, 0, 100, writeBatchSize),
-	)
-
-	return p
-}
-
-func createTabularPipeline(ctx context.Context, sch sql.Schema, iter sql.RowIter) *pipeline2.Pipeline {
-	/*p := pipeline2.NewPipeline(
-		pipeline2.NewStage("read", nil, getReadStageFunc(iter), 0, 0, 0),
-		pipeline2.NewStage("stringify", nil, rowsToStringSlices, 0, 1000, ),
-		pipeline2.NewStage("buffer_and_format", nil, , 0, 1000, readBatchSize),
-		pipeline2.NewStage("write", nil, writeToCliOutStageFunc, 0, 100, writeBatchSize),
-	)
-
-	writeIn, _ := p.GetInputChannel("buffer_and_format")
-	headers := make([]string, len(sch))
-	for i, col := range sch {
-		headers[i] = col.Name
-	}
-	writeIn <- []pipeline2.ItemWithProps{
-		pipeline2.NewItemWithProps(headers, map[string]interface{}{"headers": true}),
-	}
-
-	return p*/
-
-	return nil
-
-	// Parts of the pipeline depend on the output format, such as how we print null values and whether we pad strings.
-	/*switch se.resultFormat {
-	case formatTabular:
-		nullPrinter := nullprinter.NewNullPrinter(untypedSch)
-		p.AddStage(pipeline.NewNamedTransform(nullprinter.NullPrintingStage, nullPrinter.ProcessRow))
-		autoSizeTransform := fwt.NewAutoSizingFWTTransformer(untypedSch, fwt.PrintAllWhenTooLong, 10000)
-		p.AddStage(pipeline.NamedTransform{Name: fwtStageName, Func: autoSizeTransform.TransformToFWT})
-	}*/
-}
-
-func createNullPipeline(ctx context.Context, sch sql.Schema, iter sql.RowIter) *pipeline2.Pipeline {
-	return pipeline2.NewPipeline(
-		pipeline2.NewStage("read", nil, getReadStageFunc(iter), 0, 0, 0),
-		pipeline2.NewStage("drop", nil, dropOnFloor, 0, 100, writeBatchSize),
-	)
-}
-
-func getReadStageFunc(iter sql.RowIter) pipeline2.StageFunc {
-	return func(ctx context.Context, _ []pipeline2.ItemWithProps) ([]pipeline2.ItemWithProps, error) {
-		items := make([]pipeline2.ItemWithProps, 0, readBatchSize)
-		for i := 0; i < 10; i++ {
-			r, err := iter.Next()
-
-			if err == io.EOF {
-				break
-			} else if err != nil {
-				return nil, err
-			}
-
-			items = append(items, pipeline2.NewItemWithNoProps(r))
-		}
-
-		if len(items) == 0 {
-			return nil, io.EOF
-		}
-
-		return items, nil
-	}
-}
-
-func sqlColToStr(col interface{}) string {
-	if col != nil {
-		switch typedCol := col.(type) {
-		case int:
-			return strconv.FormatInt(int64(typedCol), 10)
-		case int32:
-			return strconv.FormatInt(int64(typedCol), 10)
-		case int64:
-			return strconv.FormatInt(int64(typedCol), 10)
-		case int16:
-			return strconv.FormatInt(int64(typedCol), 10)
-		case int8:
-			return strconv.FormatInt(int64(typedCol), 10)
-		case uint:
-			return strconv.FormatUint(uint64(typedCol), 10)
-		case uint32:
-			return strconv.FormatUint(uint64(typedCol), 10)
-		case uint64:
-			return strconv.FormatUint(uint64(typedCol), 10)
-		case uint16:
-			return strconv.FormatUint(uint64(typedCol), 10)
-		case uint8:
-			return strconv.FormatUint(uint64(typedCol), 10)
-		case float64:
-			return strconv.FormatFloat(float64(typedCol), 'g', -1, 64)
-		case float32:
-			return strconv.FormatFloat(float64(typedCol), 'g', -1, 32)
-		case string:
-			return typedCol
-		case bool:
-			if typedCol {
-				return "true"
-			} else {
-				return "false"
-			}
-		case time.Time:
-			return typedCol.Format("2006-01-02 15:04:05 -0700 MST")
-		}
-	}
-
-	return ""
-}
-
-func csvProcessStageFunc(ctx context.Context, items []pipeline2.ItemWithProps) ([]pipeline2.ItemWithProps, error) {
-	if items == nil {
-		return nil, nil
-	}
-
-	sb := &strings.Builder{}
-	sb.Grow(2048)
-	for _, item := range items {
-		r := item.GetItem().(sql.Row)
-
-		for colNum, col := range r {
-			if col != nil {
-				str := sqlColToStr(col)
-
-				if len(str) == 0 {
-					str = "\"\""
-				}
-
-				sb.WriteString(str)
-			}
-
-			if colNum != len(r)-1 {
-				sb.WriteRune(',')
-			}
-		}
-
-		sb.WriteRune('\n')
-	}
-
-	str := sb.String()
-	return []pipeline2.ItemWithProps{pipeline2.NewItemWithNoProps(&str)}, nil
-}
-
-func rowsToStringSlices(ctx context.Context, items []pipeline2.ItemWithProps) ([]pipeline2.ItemWithProps, error) {
-	if items == nil {
-		return nil, nil
-	}
-
-	var strSlices [][]string
-	for _, item := range items {
-		r := item.GetItem().(sql.Row)
-
-		colStrs := make([]string, len(r))
-		for colNum, col := range r {
-			if col != nil {
-				colStrs[colNum] = sqlColToStr(col)
-			}
-		}
-
-		strSlices = append(strSlices, colStrs)
-	}
-
-	return []pipeline2.ItemWithProps{pipeline2.NewItemWithNoProps(strSlices)}, nil
-}
-
-func getJSONProcessFunc(sch sql.Schema) pipeline2.StageFunc {
-	formats := make([]string, len(sch))
-	for i, col := range sch {
-		switch col.Type.(type) {
-		case sql.StringType, sql.DatetimeType, sql.EnumType, sql.TimeType:
-			formats[i] = fmt.Sprintf(`"%s":"%%s"`, col.Name)
-		default:
-			formats[i] = fmt.Sprintf(`"%s":%%s`, col.Name)
-		}
-	}
-
-	return func(ctx context.Context, items []pipeline2.ItemWithProps) ([]pipeline2.ItemWithProps, error) {
-		if items == nil {
-			return nil, nil
-		}
-
-		sb := &strings.Builder{}
-		sb.Grow(2048)
-		for i, item := range items {
-			r := item.GetItem().(sql.Row)
-
-			if i != 0 {
-				sb.WriteString(",\n\t{")
-			} else {
-				sb.WriteString("\t{")
-			}
-
-			validCols := 0
-			for colNum, col := range r {
-				if col != nil {
-					if validCols != 0 {
-						sb.WriteString(", ")
-					}
-
-					validCols++
-					str := fmt.Sprintf(formats[colNum], sqlColToStr(col))
-					sb.WriteString(str)
-				}
-			}
-
-			sb.WriteRune('}')
-		}
-
-		str := sb.String()
-		return []pipeline2.ItemWithProps{pipeline2.NewItemWithNoProps(&str)}, nil
-	}
-}
-
-// this function only exists to validate the write routine wasn't parallelized
-func writeJSONInitRoutineFunc(ctx context.Context, index int) error {
-	if index != 0 {
-		// writeJSONToCliOut assumes that it is not being run in parallel.
-		panic("cannot parallelize this routine")
-	}
-
-	return nil
-}
-
-func writeJSONToCliOutStageFunc(ctx context.Context, items []pipeline2.ItemWithProps) ([]pipeline2.ItemWithProps, error) {
-	const hasRunKey = 0
-
-	ls := pipeline2.GetLocalStorage(ctx)
-	_, hasRun := ls.Get(hasRunKey)
-	ls.Put(hasRunKey, true)
-
-	if items == nil {
-		if hasRun {
-			cli.Printf("\n]}\n")
-		} else {
-			cli.Printf("{\"data\":[]}\n")
-		}
-	} else {
-		for _, item := range items {
-			if hasRun {
-				cli.Printf(",\n")
-			} else {
-				cli.Printf("{\"data\": [\n")
-			}
-
-			str := *item.GetItem().(*string)
-			cli.Printf(str)
-
-			hasRun = true
-		}
-	}
-
-	return nil, nil
-}
-
-func writeToCliOutStageFunc(ctx context.Context, items []pipeline2.ItemWithProps) ([]pipeline2.ItemWithProps, error) {
-	if items == nil {
-		return nil, nil
-	}
-
-	for _, item := range items {
-		str := *item.GetItem().(*string)
-		cli.Printf(str)
-	}
-
-	return nil, nil
-}
-
-func dropOnFloor(ctx context.Context, items []pipeline2.ItemWithProps) ([]pipeline2.ItemWithProps, error) {
-	return nil, nil
 }