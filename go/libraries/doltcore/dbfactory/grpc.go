--- conflicted
+++ resolved
@@ -32,12 +32,8 @@
 // remoteapis.ChunkStoreServiceClient
 func (fact DoltRemoteFactory) CreateDB(ctx context.Context, urlObj *url.URL, params map[string]string) (datas.Database, error) {
 	var db datas.Database
-<<<<<<< HEAD
-	cs, err := fact.newChunkStore(urlObj, params)
-=======
-	err := pantoerr.PanicToError("failed to create database", func() error {
-		cs, err := fact.newChunkStore(ctx, urlObj, params)
->>>>>>> 954df2ef
+
+	cs, err := fact.newChunkStore(ctx, urlObj, params)
 
 	if err != nil {
 		return nil, err
